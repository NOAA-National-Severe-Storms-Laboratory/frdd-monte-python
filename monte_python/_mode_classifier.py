import copy
import xarray as xr

import numpy as np
from numba import jit
from typing import List, Type, Tuple


from math import atan2, ceil, pi, log, sqrt, pow, fabs, cos, sin
from skimage.measure import regionprops, label
from skimage.measure._regionprops import RegionProperties
from .object_identification import label
from .object_quality_control import QualityControler, whereeq
from numba.core.errors import NumbaDeprecationWarning, NumbaPendingDeprecationWarning
import warnings

warnings.simplefilter('ignore', category=NumbaDeprecationWarning)
warnings.simplefilter('ignore', category=NumbaPendingDeprecationWarning)

def storm_to_circle(qc_dbzcomp_prop: Type[RegionProperties]) -> np.ndarray:
    """
    Convert storm to a circle when searching for rotation tracks.

    Parameters
    ----------
    qc_dbzcomp_prop : skimage.measure.RegionProps object
        Properties of a single region in the REFLCOMP field.

    Returns
    -------
    dbz_coords : numpy.ndarray of shape (n, 2)
        Coordinates of a circular region centered at the centroid of the region
        in `qc_dbzcomp_prop` and with a radius equal to the equivalent diameter
        of the region divided by 3.0.

    """
    ic, jc = map(int, qc_dbzcomp_prop.centroid)
    rad = max(2, int(np.ceil(qc_dbzcomp_prop.equivalent_diameter / 3.0)))
    imin, imax = ic - rad, ic + rad + 1
    jmin, jmax = jc - rad, jc + rad + 1
    i_indices = np.arange(imin, imax)
    j_indices = np.arange(jmin, jmax)
    i_grid, j_grid = np.meshgrid(i_indices, j_indices)
    dbz_coords = np.column_stack([i_grid.ravel(), j_grid.ravel()])
    return dbz_coords


def get_storm_types(
    model: str,
    qc_dbzcomp_labels: np.ndarray,
    qc_dbzcomp_props: List[RegionProperties],
    dbzcomp: np.ndarray,
    qc_uh_labels: np.ndarray,
    qc_uh_props: List[RegionProperties],
    uh: np.ndarray,
    ANALYSIS_DX: float,
    last_iter: bool = False,
) -> Tuple[List[str], List[int]]:
    """
    Classify storm objects based on REFLCOMP and UH5000/AZSHR fields.

    Parameters
    ----------
    model : str
        Name of the forecast model.
    qc_dbzcomp_labels : numpy.ndarray of shape (ny, nx)
        Single QC'd REFLCOMP 2-D label numpy array.
    qc_dbzcomp_props : list of skimage.measure.RegionProps objects
        Regionprops for each label in `qc_dbzcomp_labels`.
    dbzcomp : numpy.ndarray of shape (ny, nx)
        2-D REFLCOMP field from which `qc_dbzcomp_labels` and `qc_dbzcomp_props` were generated.
    qc_uh_labels : numpy.ndarray of shape (ny, nx)
        Single QC'd UH5000/AZSHR 2-D label numpy array.
    qc_uh_props : list of skimage.measure.RegionProps objects
        Regionprops for each label in `qc_uh_labels`.
    uh : numpy.ndarray of shape (ny, nx)
        2-D UH5000/AZSHR field from which `qc_uh_labels` and `qc_uh_props` were generated.
    ANALYSIS_DX : float
        Grid spacing in meters.
    last_iter : bool, optional
        Whether or not this is the last iteration of the forecast model. Default is `False`.

    Returns
    -------
    storm_types : list of str
        List of storm types (one for each regionprops in `qc_dbzcomp_props`, i.e., one for each REFLCOMP object).
    labels_with_matched_rotation : list of int
        Labels in `qc_dbzcomp_labels` that overlap with `qc_uh_props`.

    """
    storm_types = []
    labels_with_matched_rotation = []
    all_uh_coords = []

    # Concatenate all coordinates of strong rotation, then identify regions with proximate rotation objects
<<<<<<< HEAD
    coord_list = [qc_uh_prop.coords for qc_uh_prop in qc_uh_props]
    if len(coord_list) > 0:
        all_uh_coords = np.concatenate(coord_list)
    else:
        all_uh_coords = np.array([])

=======
    if len(qc_uh_props) > 0:
      all_uh_coords = np.concatenate([qc_uh_prop.coords for qc_uh_prop in qc_uh_props])
    
>>>>>>> 3500ab5e
    if len(all_uh_coords) > 0:
        # Convert the storm regions to a circle and search for potentially overlapping
        # rotation tracks. 
        labels_with_matched_rotation = [
                qc_dbzcomp_prop.label
                for qc_dbzcomp_prop in qc_dbzcomp_props
                if check_overlap(storm_to_circle(qc_dbzcomp_prop), all_uh_coords)
                ]

    
    append = storm_types.append
    for region in qc_dbzcomp_props:

        # see scikit-image regionprops documentation for definitions of object attributes
        DBZ_length = region.major_axis_length * ANALYSIS_DX
        DBZ_area = region.area * pow(ANALYSIS_DX, 2)
        eccentricity = region.eccentricity
        solidity = region.solidity
        label = region.label

        if DBZ_area < 100e6 or (DBZ_area < 200e6 and eccentricity < 0.7 and solidity > 0.7):
            # If the storm is small and not elongated or matched to rotation. 
            storm_type = "ROTATE" if label in labels_with_matched_rotation else "NONROT"
        elif eccentricity > 0.97:
            # If the storm is quite elongated and lengthy, then QLCL else amorphous. 
            storm_type = "QLCS" if DBZ_length > 75e3 else "AMORPHOUS"
        elif eccentricity > 0.9 and DBZ_length > 150e3:
            storm_type = "QLCS"
        elif eccentricity > 0.93 or DBZ_area > 500e6 or DBZ_length > 75e3 or solidity < 0.7:
            storm_type = "AMORPHOUS"
        elif label in labels_with_matched_rotation:
            storm_type = "ROTATE"
        else:
            storm_type = "NONROT"

        append(storm_type)

    return storm_types, labels_with_matched_rotation


@jit(nopython=True)
def check_overlap(coords1 : np.ndarray, coords2: np.ndarray) -> bool:
    """Check if a single pair of coordinates between two sets of coordinates overlap.
    This function uses the numba.jit so it is already efficient!
    """
    for item1 in coords1:
        for item2 in coords2:
            if (item1 == item2).all():
                return True

    return False

def get_constituent_storms(
    model,
    min_thresh,
    dbzcomp_qc_params, 
    storm_types,
    dbzcomp_labels,
    dbzcomp_props,
    dbzcomp_values,
    uh_labels,
    uh_props,
    uh_values,
    itr,
    max_itr,
    ANALYSIS_DX, 
    debug=False,
):
    new_storm_types = storm_types.copy()
    new_dbzcomp_labels = dbzcomp_labels.copy()
    new_dbzcomp_props = dbzcomp_props.copy()

    label_inc = 100 * (itr - 1)
    
    temp_dbzcomp_labels, temp_dbzcomp_props = label(
        input_data=dbzcomp_values,
        method="single_threshold",
        params={"bdry_thresh": min_thresh},
    )
    
    if len(temp_dbzcomp_props) > 0:
        # Apply quality control
        temp_dbzcomp_labels, temp_dbzcomp_props = QualityControler().quality_control(
            object_labels=temp_dbzcomp_labels,
            object_properties=temp_dbzcomp_props,
            input_data=dbzcomp_values,
            qc_params=dbzcomp_qc_params,
        )

    # Identify candidate embedded storm objects
    temp_storm_types, labels_with_matched_rotation = get_storm_types(
        model,
        temp_dbzcomp_labels,
        temp_dbzcomp_props,
        dbzcomp_values,
        uh_labels,
        uh_props,
        uh_values,
        ANALYSIS_DX, 
        itr == max_itr,
    )
    
    dbz_coords = [prop.coords for prop in dbzcomp_props]
    if (len(temp_storm_types)):
        new_storm_types,new_dbzcomp_labels,n_append = iterate_storm_types(
                        storm_types, new_storm_types, new_dbzcomp_labels,
                        dbz_coords, 
                        [prop.centroid for prop in dbzcomp_props],
                        [prop.equivalent_diameter for prop in dbzcomp_props], 
                        [prop.area for prop in dbzcomp_props],
                        temp_storm_types, 
                        [prop.coords for prop in temp_dbzcomp_props], 
                        [prop.label for prop in temp_dbzcomp_props],
                        temp_dbzcomp_labels,
                        [prop.centroid for prop in temp_dbzcomp_props], 
                        [prop.equivalent_diameter for prop in temp_dbzcomp_props],
                        [prop.area for prop in temp_dbzcomp_props],
                        label_inc
                        )
                        
        for n in n_append:
            new_dbzcomp_props.append(temp_dbzcomp_props[n])

    # After last iteration, do final QC

    if itr == max_itr:

        # Create "family tree" of objects; new_storm_depths contains the "generation" of each object; 
        # new_storm_parent_labels contains the parent label for each child object; new_storm_embs 
        # contains the parent type of each child object
        # new_storm_depths is later used to process objects in order of their generation

        new_storm_parent_labels, new_storm_embs, new_storm_depths = object_hierarchy(
            new_storm_types, new_dbzcomp_props
        )

        new_storm_types2 = new_storm_types.copy()
        new_storm_embs2 = new_storm_embs.copy()
        new_dbzcomp_props2 = new_dbzcomp_props.copy()
        new_dbzcomp_labels2 = new_dbzcomp_labels.copy()
        new_storm_parent_labels2 = new_storm_parent_labels.copy()
        new_storm_depths2 = new_storm_depths.copy()

    else:

        new_storm_embs = ["NONEMB" for x in new_storm_types]

    if itr == max_itr:

        remove_indices = []
        parent_labels = []

        for n, storm_type in enumerate(new_storm_types):

            if new_storm_embs[n] in ["EMB-QLCS"]:

                """parent_label = new_dbzcomp_props[n].label

                for nn in range(len(new_storm_types)):
                  if nn != n and new_storm_parent_labels[nn] == parent_label:
                    if nn not in remove_indices:
                      remove_indices.append(nn)
                      print ("Removing %s within %s within QLCS" % (new_storm_types[nn], storm_type))"""

                parent_coords = np.asarray(new_dbzcomp_props[n].coords)

                for nn, storm2_region in enumerate(new_dbzcomp_props):

                    if new_dbzcomp_props[nn].area < new_dbzcomp_props[n].area:

                        child_coords = np.asarray(storm2_region.coords)

                        if check_overlap(child_coords, parent_coords):

                            if nn not in remove_indices:
                                remove_indices.append(nn)
                                parent_labels.append(new_storm_parent_labels[nn])
                                if debug:
                                    print(
                                        "Removing %s within %s within %s"
                                        % (
                                            new_storm_types[nn],
                                            storm_type,
                                            new_storm_embs[n][4:],
                                        )
                                    )

        for ind in sorted(remove_indices, reverse=True):
            new_storm_types2.pop(ind)
            new_storm_embs2.pop(ind)
            new_dbzcomp_props2.pop(ind)
            new_storm_parent_labels2.pop(ind)

        new_storm_parent_labels2, new_storm_embs2, new_storm_depths2 = object_hierarchy(
            new_storm_types2, new_dbzcomp_props2
        )

        new_storm_types = new_storm_types2.copy()
        new_storm_embs = new_storm_embs2.copy()
        new_dbzcomp_props = new_dbzcomp_props2.copy()
        new_dbzcomp_labels = new_dbzcomp_labels2.copy()
        new_storm_parent_labels = new_storm_parent_labels2.copy()
        new_storm_depths = new_storm_depths2.copy()

    if itr == max_itr:

        # Reclassify QLCS as cluster if object area dominated by CELLs

        for n, storm_type in enumerate(new_storm_types):

            if (
                new_storm_types[n] == "QLCS"
                and new_dbzcomp_props[n].major_axis_length < 150 / 3.0
            ):

                num_const = 0
                num_rot = 0
                const_area = 0

                for nn in range(len(new_storm_types)):

                    if (
                        nn != n
                        and new_storm_parent_labels[nn] == new_dbzcomp_props[n].label
                    ):

                        num_const += 1
                        if new_storm_types[nn] == "ROTATE":
                            num_rot += 1
                        const_area += new_dbzcomp_props[nn].area

                const_area_frac = const_area / float(new_dbzcomp_props[n].area)

                if const_area_frac > 0.75:

                    if num_rot > 1:
                        new_storm_types2[n] = "SUP_CLUST"
                    elif num_const > 1:
                        new_storm_types2[n] = "CLUSTER"
                    else:
                        new_storm_types2[n] = "AMORPHOUS"
                    if debug:
                        print(
                            "CONVERTING QLCS to %s since const_area_frac = %.2f"
                            % (new_storm_types2[n], const_area_frac)
                        )

                else:

                    if debug:
                        print(
                            "RETAINING QLCS since const_area_frac = %.2f"
                            % const_area_frac
                        )

        new_storm_parent_labels2, new_storm_embs2, new_storm_depths2 = object_hierarchy(
            new_storm_types2, new_dbzcomp_props2
        )

        new_storm_types = new_storm_types2.copy()
        new_storm_embs = new_storm_embs2.copy()
        new_dbzcomp_props = new_dbzcomp_props2.copy()
        new_dbzcomp_labels = new_dbzcomp_labels2.copy()
        new_storm_parent_labels = new_storm_parent_labels2.copy()
        new_storm_depths = new_storm_depths2.copy()

    if itr == max_itr + 999:

        remove_indices = []

        for n, storm_type in enumerate(new_storm_types):

            if new_storm_embs[n] in ["EMB-QLCS"]:

                """parent_label = new_dbzcomp_props[n].label

                for nn in range(len(new_storm_types)):
                  if nn != n and new_storm_parent_labels[nn] == parent_label:
                    if nn not in remove_indices:
                      remove_indices.append(nn)
                      print ("Removing %s within %s within QLCS" % (new_storm_types[nn], storm_type))"""

                parent_coords = np.asarray(new_dbzcomp_props[n].coords)

                for nn, storm2_region in enumerate(new_dbzcomp_props):

                    if new_dbzcomp_props[nn].area < new_dbzcomp_props[n].area:

                        child_coords = np.asarray(storm2_region.coords)

                        if check_overlap(child_coords, parent_coords):

                            if nn not in remove_indices:
                                remove_indices.append(nn)
                                if debug:
                                    print(
                                        "Removing %s within %s within %s"
                                        % (
                                            new_storm_types[nn],
                                            storm_type,
                                            new_storm_embs[n][4:],
                                        )
                                    )

        for ind in sorted(remove_indices, reverse=True):
            new_storm_types2.pop(ind)
            new_storm_embs2.pop(ind)
            new_dbzcomp_props2.pop(ind)
            new_storm_parent_labels2.pop(ind)

        new_storm_parent_labels2, new_storm_embs2, new_storm_depths2 = object_hierarchy(
            new_storm_types2, new_dbzcomp_props2
        )

        new_storm_types = new_storm_types2.copy()
        new_storm_embs = new_storm_embs2.copy()
        new_dbzcomp_props = new_dbzcomp_props2.copy()
        new_dbzcomp_labels = new_dbzcomp_labels2.copy()
        new_storm_parent_labels = new_storm_parent_labels2.copy()
        new_storm_depths = new_storm_depths2.copy()

    if itr == max_itr and len(new_storm_depths)>0:

        # If object embedded within QLCS_embedded object, discard the former
        # If object embedded within AMORPHOUS or CELL is the only object embedded therein, discard it. If parent object is AMORPHOUS, reclassify it as discarded child object type.
        # If object embedded within AMORPHOUS or CELL is one of multiple such objects, and parent object is unembedded, reclassify parent as CLUSTER or SUP_CLUSTER.
        # If object embedded within AMORPHOUS or CELL is one of multiple such objects, and parent object is embedded in another object, remove parent since it we don't want embedded clusters

        for depth in range(max(new_storm_depths), -1, -1):

            if debug:
                print("depth = %d" % depth)
            remove_indices = []
            parent_labels = []

            for n, storm_type in enumerate(new_storm_types):

                if new_storm_depths[n] == depth:  # and depth==2:

                    if new_storm_embs[n] in ["EMB-QLCS999"]:

                        parent_coords = np.asarray(new_dbzcomp_props[n].coords)

                        for nn, storm2_region in enumerate(new_dbzcomp_props):

                            if new_dbzcomp_props[nn].area < new_dbzcomp_props[n].area:

                                child_coords = np.asarray(storm2_region.coords)

                                if check_overlap(child_coords, parent_coords):

                                    if nn not in remove_indices:
                                        remove_indices.append(nn)
                                        parent_labels.append(new_dbzcomp_props[n].label)
                                        if debug:
                                            print(
                                                "Removing %s within %s within %s"
                                                % (
                                                    new_storm_types[nn],
                                                    storm_type,
                                                    new_storm_embs[n][4:],
                                                )
                                            )

                    elif new_storm_embs[n] in ["EMB-CELL", "EMB-CLUS"]:

                        parent_label = new_storm_parent_labels[n]
                        const_indices = [n]

                        for nn in range(len(new_storm_types)):
                            if new_dbzcomp_props[nn].label == parent_label:
                                parent_index = nn
                                break

                        if new_storm_types[n] == "ROTATE":
                            num_sups = 1
                        else:
                            num_sups = 0

                        for nn in range(len(new_storm_types)):

                            if nn != n and new_storm_parent_labels[nn] == parent_label:

                                const_indices.append(nn)
                                if new_storm_types[nn] == "ROTATE":
                                    num_sups += 1

                        if len(const_indices) == 1:
                            if n not in remove_indices:
                                remove_indices.append(n)
                                parent_labels.append(parent_label)
                                if new_storm_embs[n] == "EMB-CLUS":
                                    new_storm_types2[parent_index] = storm_type
                                if debug:
                                    print(
                                        "Removing singleton %s from %s (which is now a %s)"
                                        % (
                                            storm_type,
                                            new_storm_types[parent_index],
                                            storm_type,
                                        )
                                    )

                        elif new_storm_embs[
                            parent_index
                        ] == "NONEMB" and new_storm_types[parent_index] not in [
                            "CLUSTER",
                            "SUP_CLUST",
                        ]:

                            if num_sups > 1:
                                if debug:
                                    print(
                                        "Converting parent %s to SUP_CLUST"
                                        % new_storm_types2[parent_index]
                                    )
                                new_storm_types2[parent_index] = "SUP_CLUST"
                            else:
                                if debug:
                                    print(
                                        "Converting parent %s to CLUSTER"
                                        % new_storm_types2[parent_index]
                                    )
                                new_storm_types2[parent_index] = "CLUSTER"
                            for ind in const_indices:
                                new_storm_embs2[ind] = "EMB-CLUS"

                        elif new_storm_embs[parent_index] != "NONEMB":

                            if parent_index not in remove_indices:
                                if debug:
                                    print(
                                        "Removing parent %s since it is actually an embedded cluster"
                                        % new_storm_types[parent_index]
                                    )
                                remove_indices.append(parent_index)
                                parent_labels.append(
                                    new_storm_parent_labels[parent_index]
                                )
                                for ind in const_indices:
                                    new_storm_embs2[ind] = "EMB-CLUS"

            if len(remove_indices) != len(set(remove_indices)):
                if debug:
                    print("DUPLICATES in remove_indices!!! Exiting.")
                    sys.exit(1)

            for ind in sorted(remove_indices, reverse=True):
                new_storm_types2.pop(ind)
                new_storm_embs2.pop(ind)
                new_dbzcomp_props2.pop(ind)
                new_storm_parent_labels2.pop(ind)

            (
                new_storm_parent_labels2,
                new_storm_embs2,
                new_storm_depths2,
            ) = object_hierarchy(new_storm_types2, new_dbzcomp_props2)

            new_storm_types = new_storm_types2.copy()
            new_storm_embs = new_storm_embs2.copy()
            new_dbzcomp_props = new_dbzcomp_props2.copy()
            new_dbzcomp_labels = new_dbzcomp_labels2.copy()
            new_storm_parent_labels = new_storm_parent_labels2.copy()
            new_storm_depths = new_storm_depths2.copy()

    if itr == max_itr:

        for n, storm_type in enumerate(new_storm_types):

            if new_storm_types[n] == "CLUSTER":

                num_sup = 0
                parent_coords = np.asarray(new_dbzcomp_props[n].coords)

                for nn, storm2_region in enumerate(new_dbzcomp_props):

                    if (
                        new_storm_types[nn] == "ROTATE"
                        and new_dbzcomp_props[nn].area < new_dbzcomp_props[n].area
                    ):

                        child_coords = np.asarray(storm2_region.coords)

                        if check_overlap(child_coords, parent_coords):

                            num_sup += 1

                            if num_sup == 2:
                                new_storm_types[n] = "SUP_CLUST"
                                if debug:
                                    print("CONVERTING CLUSTER TO SUP_CLUST!!! Exiting.")
                                    sys.exit(1)
                                break

        new_storm_parent_labels2, new_storm_embs2, new_storm_depths2 = object_hierarchy(
            new_storm_types2, new_dbzcomp_props2
        )

        new_storm_types = new_storm_types2.copy()
        new_storm_embs = new_storm_embs2.copy()
        new_dbzcomp_props = new_dbzcomp_props2.copy()
        new_dbzcomp_labels = new_dbzcomp_labels2.copy()
        new_storm_parent_labels = new_storm_parent_labels2.copy()
        new_storm_depths = new_storm_depths2.copy()

    if itr == max_itr:

        # Recast irregular discrete cell objects as AMORPHOUS

        new_storm_types2 = list(new_storm_types)
        new_storm_embs2 = list(new_storm_embs)
        new_dbzcomp_props2 = list(new_dbzcomp_props)
        new_dbzcomp_labels2 = new_dbzcomp_labels.copy()

        for n, storm_type in enumerate(new_storm_types):

            if (
                storm_type in ["ROTATE", "NONROT"]
                and new_storm_embs[n] == "NONEMB"
                and (
                    new_dbzcomp_props[n].major_axis_length > 75 / 3.0
                    or new_dbzcomp_props[n].solidity < 0.7
                    or new_dbzcomp_props[n].eccentricity > 0.97
                )
            ):

                new_storm_types2[n] = "AMORPHOUS"
                if debug:
                    print(
                        "Converting DISCRETE CELL to AMORPHOUS",
                        new_dbzcomp_props[n].area,
                        new_dbzcomp_props[n].major_axis_length,
                        new_dbzcomp_props[n].eccentricity,
                        new_dbzcomp_props[n].solidity,
                    )

        new_storm_types = new_storm_types2
        new_storm_embs = new_storm_embs2
        new_dbzcomp_props = new_dbzcomp_props2
        new_dbzcomp_labels = new_dbzcomp_labels2

    if itr == max_itr:
        return new_storm_types, new_storm_embs, new_dbzcomp_props, new_storm_depths2
    else:
        return new_storm_types, new_storm_embs, new_dbzcomp_props, None

    return new_storm_types, new_storm_embs, new_dbzcomp_labels, new_dbzcomp_props
  
    

@jit(fastmath=True) 
def iterate_storm_types(storm_types, new_storm_types, new_dbzcomp_labels, 
                        dbz_coords, dbz_centroid, dbz_equiv_diam, dbz_area,
                        temp_storm_types, temp_coords, temp_prop_label, temp_dbzcomp_labels,
                        temp_centroid, temp_equiv_diam, temp_area, label_inc): 
    
    new_inds = []   
    for n, storm_type in enumerate(storm_types):
        # Cycle through candidate storm objects
        prelim_new_storm_types = []
        prelim_new_dbzcomp_centroid = []
        prelim_new_dbzcomp_equiv_diam= []
        prelim_new_dbzcomp_area = []
        prelim_temp_labels = []
        temp_inds = []

        parent_coords = dbz_coords[n]
        
        for nn, prop in enumerate(temp_prop_label):
            child_coords = temp_coords[nn]
            if temp_storm_types[nn] in ["ROTATE", "NONROT"]:
                
                if check_overlap(child_coords, parent_coords):
                    # If candidate storm object overlaps an existing storm object,
                    # retain and characterize it for further testing
                    prelim_new_storm_types.append(temp_storm_types[nn])
                    temp_prop_label[
                        nn
                    ] += label_inc  # ensure new object has unique label so as not to combine with preexisting object
                    prelim_new_dbzcomp_centroid.append(temp_centroid[nn])
                    prelim_new_dbzcomp_area.append(temp_area[nn])
                    prelim_new_dbzcomp_equiv_diam.append(temp_equiv_diam[nn])
                    prelim_temp_labels.append(temp_prop_label[nn])
                    temp_inds.append(nn)

        # cycle through each candidate new storm object
        for nnn, new_storm_type in enumerate(prelim_new_storm_types):

            # if storm object is a CELL, determine if this object is likely just a smaller 
            # version of an existing object (versus a constituent of a larger storm)

            if new_storm_type in ["ROTATE", "NONROT"]:

                similar_storm_found = False

                prelim_i = prelim_new_dbzcomp_centroid[nnn][0]
                prelim_j = prelim_new_dbzcomp_centroid[nnn][1]

                for nnnn, exist_props in enumerate(dbz_centroid):

                    if new_storm_types[nnnn] in ["ROTATE", "NONROT"]:  ### NEW

                        exist_i = exist_props[0]
                        exist_j = exist_props[1]
                        dist = sqrt(
                            pow(prelim_i - exist_i, 2) + pow(prelim_j - exist_j, 2)
                        )

                        if (
                            dist < max(2, 0.15 * dbz_equiv_diam[nnn])
                            and prelim_new_dbzcomp_area[nnn] <= 1.0 * dbz_area[nnnn]
                        ):

                            similar_storm_found = True
                            break

                # if candidate object is not merely a smaller version of an existing object, retain it

                if not similar_storm_found:
                    new_storm_types.append(prelim_new_storm_types[nnn])
                    new_inds.append(temp_inds[nnn])
                    dbz_centroid.append(prelim_new_dbzcomp_centroid[nnn])
                    dbz_area.append(prelim_new_dbzcomp_area[nnn])
                    dbz_equiv_diam.append(prelim_new_dbzcomp_equiv_diam[nnn])
                    new_dbzcomp_labels = whereeq(new_dbzcomp_labels.astype(np.int64),temp_dbzcomp_labels.astype(np.int64),
                    np.int64(prelim_temp_labels[nnn] - label_inc),np.int64(prelim_temp_labels[nnn])).astype(np.int16)
                    
    return new_storm_types, new_dbzcomp_labels, new_inds

 
def get_storm_labels(storm_emb, storm_type):

    convert_labels = {
        "ROTATE": "SUPERCELL",
        "NONROT": "ORDINARY",
        "SEGMENT": "OTHER",
        "QLCS": "QLCS",
        "CLUSTER": "OTHER",
        "AMORPHOUS": "OTHER",
        "QLCS_ROT": "QLCS_MESO",
        "QLCS_NON": "QLCS_ORD",
        "CLUS_ROT": "SUPERCELL",
        "CLUS_NON": "ORDINARY",
        "SUP_CLUST": "SUP_CLUST",
        "CELL_NON": "ORDINARY",
        "CELL_ROT": "SUPERCELL",
    }
    digitize_types = {
        key: n
        for n, key in enumerate(
            [
                "ORDINARY",
                "SUPERCELL",
                "QLCS",
                "SUP_CLUST",
                "QLCS_ORD",
                "QLCS_MESO",
                "OTHER",
            ]
        )
    }

    if storm_emb == "NONEMB":
        label = storm_type
    else:
        label = "%s_%s" % (storm_emb[4:], storm_type[:3])

    type_str = convert_labels[label]
    type_int = int(digitize_types[type_str])

    return type_int, type_str


def object_hierarchy(storm_types, dbzcomp_props):

    storm_parent_labels = list(np.zeros(len(storm_types)))
    storm_embs = list(np.zeros(len(storm_types)))

    for n, storm_type in enumerate(storm_types):

        child_coords = np.asarray(dbzcomp_props[n].coords)
        min_potential_parent_area = 9999999999
        parent_found = False

        for nn in range(len(dbzcomp_props)):
            potential_parent_area = dbzcomp_props[nn].area
            if potential_parent_area > dbzcomp_props[n].area:
                potential_parent_coords = np.asarray(dbzcomp_props[nn].coords)
                if check_overlap(child_coords, potential_parent_coords):
                    parent_found = True
                    if potential_parent_area < min_potential_parent_area:
                        min_potential_parent_area = potential_parent_area
                        potential_parent_index = nn

        if parent_found:
            storm_parent_labels[n] = dbzcomp_props[potential_parent_index].label
            if storm_types[potential_parent_index] == "QLCS":
                storm_embs[n] = "EMB-QLCS"
            elif storm_types[potential_parent_index] in [
                "CLUSTER",
                "AMORPHOUS",
                "SUP_CLUST",
            ]:
                storm_embs[n] = "EMB-CLUS"
            else:
                storm_embs[n] = "EMB-CELL"
        else:
            storm_embs[n] = "NONEMB"

        storm_labels = [props.label for props in dbzcomp_props]

    storm_depths = []

    for n in range(len(storm_parent_labels)):

        depth = 0
        nn = n

        while storm_parent_labels[nn] > 0:

            depth += 1
            parent_label = storm_parent_labels[nn]
            nn = storm_labels.index(parent_label)

        storm_depths.append(depth)
        # print (n, storm_types[n], depth)

    return storm_parent_labels, storm_embs, storm_depths<|MERGE_RESOLUTION|>--- conflicted
+++ resolved
@@ -93,18 +93,12 @@
     all_uh_coords = []
 
     # Concatenate all coordinates of strong rotation, then identify regions with proximate rotation objects
-<<<<<<< HEAD
     coord_list = [qc_uh_prop.coords for qc_uh_prop in qc_uh_props]
     if len(coord_list) > 0:
         all_uh_coords = np.concatenate(coord_list)
     else:
         all_uh_coords = np.array([])
 
-=======
-    if len(qc_uh_props) > 0:
-      all_uh_coords = np.concatenate([qc_uh_prop.coords for qc_uh_prop in qc_uh_props])
-    
->>>>>>> 3500ab5e
     if len(all_uh_coords) > 0:
         # Convert the storm regions to a circle and search for potentially overlapping
         # rotation tracks. 
